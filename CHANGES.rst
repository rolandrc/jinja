--- conflicted
+++ resolved
@@ -1,16 +1,12 @@
 .. currentmodule:: jinja2
 
-<<<<<<< HEAD
 Version 3.1.0
 -------------
 
 Unreleased
 
 
-Version 3.0.1
-=======
 Version 3.0.2
->>>>>>> 738644d8
 -------------
 
 Unreleased
