--- conflicted
+++ resolved
@@ -8,12 +8,7 @@
     pass
 
 
-<<<<<<< HEAD
-@pytest.mark.test_tests
 class TestTestsCase:
-=======
-class TestTestsCase(object):
->>>>>>> dd5a0508
     def test_defined(self, env):
         tmpl = env.from_string("{{ missing is defined }}|{{ true is defined }}")
         assert tmpl.render() == "False|True"
