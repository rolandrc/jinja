# -*- coding: utf-8 -*-
"""
    jinja2.bccache
    ~~~~~~~~~~~~~~

    This module implements the bytecode cache system Jinja is optionally
    using.  This is useful if you have very complex template situations and
    the compiliation of all those templates slow down your application too
    much.

    Situations where this is useful are often forking web applications that
    are initialized on the first request.

    :copyright: (c) 2010 by the Jinja Team.
    :license: BSD.
"""
from os import path, listdir
import os
import stat
import sys
import stat
import errno
import marshal
import tempfile
import fnmatch
from hashlib import sha1
from jinja2.utils import open_if_exists
from jinja2._compat import BytesIO, pickle, PY2, text_type


# marshal works better on 3.x, one hack less required
if not PY2:
    marshal_dump = marshal.dump
    marshal_load = marshal.load
else:

    def marshal_dump(code, f):
        if isinstance(f, file):
            marshal.dump(code, f)
        else:
            f.write(marshal.dumps(code))

    def marshal_load(f):
        if isinstance(f, file):
            return marshal.load(f)
        return marshal.loads(f.read())


bc_version = 2

# magic version used to only change with new jinja versions.  With 2.6
# we change this to also take Python version changes into account.  The
# reason for this is that Python tends to segfault if fed earlier bytecode
# versions because someone thought it would be a good idea to reuse opcodes
# or make Python incompatible with earlier versions.
bc_magic = 'j2'.encode('ascii') + \
    pickle.dumps(bc_version, 2) + \
    pickle.dumps((sys.version_info[0] << 24) | sys.version_info[1])


class Bucket(object):
    """Buckets are used to store the bytecode for one template.  It's created
    and initialized by the bytecode cache and passed to the loading functions.

    The buckets get an internal checksum from the cache assigned and use this
    to automatically reject outdated cache material.  Individual bytecode
    cache subclasses don't have to care about cache invalidation.
    """

    def __init__(self, environment, key, checksum):
        self.environment = environment
        self.key = key
        self.checksum = checksum
        self.reset()

    def reset(self):
        """Resets the bucket (unloads the bytecode)."""
        self.code = None

    def load_bytecode(self, f):
        """Loads bytecode from a file or file like object."""
        # make sure the magic header is correct
        magic = f.read(len(bc_magic))
        if magic != bc_magic:
            self.reset()
            return
        # the source code of the file changed, we need to reload
        checksum = pickle.load(f)
        if self.checksum != checksum:
            self.reset()
            return
        self.code = marshal_load(f)

    def write_bytecode(self, f):
        """Dump the bytecode into the file or file like object passed."""
        if self.code is None:
            raise TypeError('can\'t write empty bucket')
        f.write(bc_magic)
        pickle.dump(self.checksum, f, 2)
        marshal_dump(self.code, f)

    def bytecode_from_string(self, string):
        """Load bytecode from a string."""
        self.load_bytecode(BytesIO(string))

    def bytecode_to_string(self):
        """Return the bytecode as string."""
        out = BytesIO()
        self.write_bytecode(out)
        return out.getvalue()


class BytecodeCache(object):
    """To implement your own bytecode cache you have to subclass this class
    and override :meth:`load_bytecode` and :meth:`dump_bytecode`.  Both of
    these methods are passed a :class:`~jinja2.bccache.Bucket`.

    A very basic bytecode cache that saves the bytecode on the file system::

        from os import path

        class MyCache(BytecodeCache):

            def __init__(self, directory):
                self.directory = directory

            def load_bytecode(self, bucket):
                filename = path.join(self.directory, bucket.key)
                if path.exists(filename):
                    with open(filename, 'rb') as f:
                        bucket.load_bytecode(f)

            def dump_bytecode(self, bucket):
                filename = path.join(self.directory, bucket.key)
                with open(filename, 'wb') as f:
                    bucket.write_bytecode(f)

    A more advanced version of a filesystem based bytecode cache is part of
    Jinja2.
    """

    def load_bytecode(self, bucket):
        """Subclasses have to override this method to load bytecode into a
        bucket.  If they are not able to find code in the cache for the
        bucket, it must not do anything.
        """
        raise NotImplementedError()

    def dump_bytecode(self, bucket):
        """Subclasses have to override this method to write the bytecode
        from a bucket back to the cache.  If it unable to do so it must not
        fail silently but raise an exception.
        """
        raise NotImplementedError()

    def clear(self):
        """Clears the cache.  This method is not used by Jinja2 but should be
        implemented to allow applications to clear the bytecode cache used
        by a particular environment.
        """

    def get_cache_key(self, name, filename=None):
        """Returns the unique hash key for this template name."""
        hash = sha1(name.encode('utf-8'))
        if filename is not None:
            filename = '|' + filename
            if isinstance(filename, text_type):
                filename = filename.encode('utf-8')
            hash.update(filename)
        return hash.hexdigest()

    def get_source_checksum(self, source):
        """Returns a checksum for the source."""
        return sha1(source.encode('utf-8')).hexdigest()

    def get_bucket(self, environment, name, filename, source):
        """Return a cache bucket for the given template.  All arguments are
        mandatory but filename may be `None`.
        """
        key = self.get_cache_key(name, filename)
        checksum = self.get_source_checksum(source)
        bucket = Bucket(environment, key, checksum)
        self.load_bytecode(bucket)
        return bucket

    def set_bucket(self, bucket):
        """Put the bucket into the cache."""
        self.dump_bytecode(bucket)


class FileSystemBytecodeCache(BytecodeCache):
    """A bytecode cache that stores bytecode on the filesystem.  It accepts
    two arguments: The directory where the cache items are stored and a
    pattern string that is used to build the filename.

    If no directory is specified a default cache directory is selected.  On
    Windows the user's temp directory is used, on UNIX systems a directory
    is created for the user in the system temp directory.

    The pattern can be used to have multiple separate caches operate on the
    same directory.  The default pattern is ``'__jinja2_%s.cache'``.  ``%s``
    is replaced with the cache key.

    >>> bcc = FileSystemBytecodeCache('/tmp/jinja_cache', '%s.cache')

    This bytecode cache supports clearing of the cache using the clear method.
    """

    def __init__(self, directory=None, pattern='__jinja2_%s.cache'):
        if directory is None:
            directory = self._get_default_cache_dir()
        self.directory = directory
        self.pattern = pattern

    def _get_default_cache_dir(self):
        def _unsafe_dir():
            raise RuntimeError('Cannot determine safe temp directory.  You '
                               'need to explicitly provide one.')

        tmpdir = tempfile.gettempdir()

        # On windows the temporary directory is used specific unless
        # explicitly forced otherwise.  We can just use that.
        if os.name == 'nt':
            return tmpdir
        if not hasattr(os, 'getuid'):
            _unsafe_dir()

        dirname = '_jinja2-cache-%d' % os.getuid()
        actual_dir = os.path.join(tmpdir, dirname)

        try:
<<<<<<< HEAD
            os.mkdir(actual_dir, stat.S_IRWXU)
        except OSError as e:
            if e.errno != errno.EEXIST:
                raise
        try:
            os.chmod(actual_dir, stat.S_IRWXU)
            actual_dir_stat = os.lstat(actual_dir)
            if actual_dir_stat.st_uid != os.getuid() \
               or not stat.S_ISDIR(actual_dir_stat.st_mode) \
               or stat.S_IMODE(actual_dir_stat.st_mode) != stat.S_IRWXU:
                _unsafe_dir()
        except OSError:
            _unsafe_dir()
=======
            os.mkdir(actual_dir, stat.S_IRWXU) # 0o700
        except OSError as e:
            if e.errno != errno.EEXIST:
                raise

        actual_dir_stat = os.lstat(actual_dir)
        if actual_dir_stat.st_uid != os.getuid() \
                or not stat.S_ISDIR(actual_dir_stat.st_mode) \
                or stat.S_IMODE(actual_dir_stat.st_mode) != stat.S_IRWXU:
            raise RuntimeError('Temporary directory \'%s\' has an incorrect '
	                       'owner, permissions, or type.' % actual_dir)

>>>>>>> 8fc231a1
        return actual_dir

    def _get_cache_filename(self, bucket):
        return path.join(self.directory, self.pattern % bucket.key)

    def load_bytecode(self, bucket):
        f = open_if_exists(self._get_cache_filename(bucket), 'rb')
        if f is not None:
            try:
                bucket.load_bytecode(f)
            finally:
                f.close()

    def dump_bytecode(self, bucket):
        f = open(self._get_cache_filename(bucket), 'wb')
        try:
            bucket.write_bytecode(f)
        finally:
            f.close()

    def clear(self):
        # imported lazily here because google app-engine doesn't support
        # write access on the file system and the function does not exist
        # normally.
        from os import remove
        files = fnmatch.filter(listdir(self.directory), self.pattern % '*')
        for filename in files:
            try:
                remove(path.join(self.directory, filename))
            except OSError:
                pass


class MemcachedBytecodeCache(BytecodeCache):
    """This class implements a bytecode cache that uses a memcache cache for
    storing the information.  It does not enforce a specific memcache library
    (tummy's memcache or cmemcache) but will accept any class that provides
    the minimal interface required.

    Libraries compatible with this class:

    -   `werkzeug <http://werkzeug.pocoo.org/>`_.contrib.cache
    -   `python-memcached <http://www.tummy.com/Community/software/python-memcached/>`_
    -   `cmemcache <http://gijsbert.org/cmemcache/>`_

    (Unfortunately the django cache interface is not compatible because it
    does not support storing binary data, only unicode.  You can however pass
    the underlying cache client to the bytecode cache which is available
    as `django.core.cache.cache._client`.)

    The minimal interface for the client passed to the constructor is this:

    .. class:: MinimalClientInterface

        .. method:: set(key, value[, timeout])

            Stores the bytecode in the cache.  `value` is a string and
            `timeout` the timeout of the key.  If timeout is not provided
            a default timeout or no timeout should be assumed, if it's
            provided it's an integer with the number of seconds the cache
            item should exist.

        .. method:: get(key)

            Returns the value for the cache key.  If the item does not
            exist in the cache the return value must be `None`.

    The other arguments to the constructor are the prefix for all keys that
    is added before the actual cache key and the timeout for the bytecode in
    the cache system.  We recommend a high (or no) timeout.

    This bytecode cache does not support clearing of used items in the cache.
    The clear method is a no-operation function.

    .. versionadded:: 2.7
       Added support for ignoring memcache errors through the
       `ignore_memcache_errors` parameter.
    """

    def __init__(self, client, prefix='jinja2/bytecode/', timeout=None,
                 ignore_memcache_errors=True):
        self.client = client
        self.prefix = prefix
        self.timeout = timeout
        self.ignore_memcache_errors = ignore_memcache_errors

    def load_bytecode(self, bucket):
        try:
            code = self.client.get(self.prefix + bucket.key)
        except Exception:
            if not self.ignore_memcache_errors:
                raise
            code = None
        if code is not None:
            bucket.bytecode_from_string(code)

    def dump_bytecode(self, bucket):
        args = (self.prefix + bucket.key, bucket.bytecode_to_string())
        if self.timeout is not None:
            args += (self.timeout,)
        try:
            self.client.set(*args)
        except Exception:
            if not self.ignore_memcache_errors:
                raise<|MERGE_RESOLUTION|>--- conflicted
+++ resolved
@@ -16,7 +16,6 @@
 """
 from os import path, listdir
 import os
-import stat
 import sys
 import stat
 import errno
@@ -230,7 +229,6 @@
         actual_dir = os.path.join(tmpdir, dirname)
 
         try:
-<<<<<<< HEAD
             os.mkdir(actual_dir, stat.S_IRWXU)
         except OSError as e:
             if e.errno != errno.EEXIST:
@@ -242,22 +240,16 @@
                or not stat.S_ISDIR(actual_dir_stat.st_mode) \
                or stat.S_IMODE(actual_dir_stat.st_mode) != stat.S_IRWXU:
                 _unsafe_dir()
-        except OSError:
-            _unsafe_dir()
-=======
-            os.mkdir(actual_dir, stat.S_IRWXU) # 0o700
         except OSError as e:
             if e.errno != errno.EEXIST:
                 raise
 
         actual_dir_stat = os.lstat(actual_dir)
         if actual_dir_stat.st_uid != os.getuid() \
-                or not stat.S_ISDIR(actual_dir_stat.st_mode) \
-                or stat.S_IMODE(actual_dir_stat.st_mode) != stat.S_IRWXU:
-            raise RuntimeError('Temporary directory \'%s\' has an incorrect '
-	                       'owner, permissions, or type.' % actual_dir)
-
->>>>>>> 8fc231a1
+           or not stat.S_ISDIR(actual_dir_stat.st_mode) \
+           or stat.S_IMODE(actual_dir_stat.st_mode) != stat.S_IRWXU:
+            _unsafe_dir()
+
         return actual_dir
 
     def _get_cache_filename(self, bucket):
